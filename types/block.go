--- conflicted
+++ resolved
@@ -153,7 +153,7 @@
 // header from empty block data
 func MinDataAvailabilityHeader() *DataAvailabilityHeader {
 	first, err := namespace.IntervalDigestFromBytes(
-		NamespaceSize,
+		consts.NamespaceSize,
 		[]byte{
 			255, 255, 255, 255, 255, 255, 255, 254, 255, 255, 255, 255, 255, 255, 255, 254, 102, 154, 168, 240,
 			216, 82, 33, 160, 91, 111, 9, 23, 136, 77, 48, 97, 106, 108, 125, 83, 48, 165, 100, 10, 8, 160, 77,
@@ -164,7 +164,7 @@
 		panic(err)
 	}
 	second, err := namespace.IntervalDigestFromBytes(
-		NamespaceSize,
+		consts.NamespaceSize,
 		[]byte{
 			255, 255, 255, 255, 255, 255, 255, 255, 255, 255, 255, 255, 255, 255, 255, 255, 41, 52, 55, 243,
 			182, 165, 97, 30, 37, 201, 13, 90, 68, 184, 76, 196, 179, 114, 12, 219, 166, 133, 83, 222, 254,
@@ -302,15 +302,6 @@
 func (b *Block) fillDataAvailabilityHeader() {
 	namespacedShares, dataSharesLen := b.Data.ComputeShares()
 	shares := namespacedShares.RawShares()
-<<<<<<< HEAD
-=======
-
-	if len(shares) == 0 {
-		// no shares -> no row/colum roots -> hash(empty)
-		b.DataHash = b.DataAvailabilityHeader.Hash()
-		return
-	}
->>>>>>> 280cc82d
 
 	// create the nmt wrapper to generate row and col commitments
 	squareSize := uint32(math.Sqrt(float64(len(shares))))
