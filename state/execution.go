package state

import (
	"context"
	"errors"
	"fmt"
	"time"

	abci "github.com/lazyledger/lazyledger-core/abci/types"
	cryptoenc "github.com/lazyledger/lazyledger-core/crypto/encoding"
	"github.com/lazyledger/lazyledger-core/libs/fail"
	"github.com/lazyledger/lazyledger-core/libs/log"
	mempl "github.com/lazyledger/lazyledger-core/mempool"
	tmstate "github.com/lazyledger/lazyledger-core/proto/tendermint/state"
	tmproto "github.com/lazyledger/lazyledger-core/proto/tendermint/types"
	"github.com/lazyledger/lazyledger-core/proxy"
	"github.com/lazyledger/lazyledger-core/types"
)

//-----------------------------------------------------------------------------
// BlockExecutor handles block execution and state updates.
// It exposes ApplyBlock(), which validates & executes the block, updates state w/ ABCI responses,
// then commits and updates the mempool atomically, then saves state.

// BlockExecutor provides the context and accessories for properly executing a block.
type BlockExecutor struct {
	// save state, validators, consensus params, abci responses here
	store Store

	// execute the app against this
	proxyApp proxy.AppConnConsensus

	// events
	eventBus types.BlockEventPublisher

	// manage the mempool lock during commit
	// and update both with block results after commit.
	mempool mempl.Mempool
	evpool  EvidencePool

	logger log.Logger

	metrics *Metrics
}

type BlockExecutorOption func(executor *BlockExecutor)

func BlockExecutorWithMetrics(metrics *Metrics) BlockExecutorOption {
	return func(blockExec *BlockExecutor) {
		blockExec.metrics = metrics
	}
}

// NewBlockExecutor returns a new BlockExecutor with a NopEventBus.
// Call SetEventBus to provide one.
func NewBlockExecutor(
	stateStore Store,
	logger log.Logger,
	proxyApp proxy.AppConnConsensus,
	mempool mempl.Mempool,
	evpool EvidencePool,
	options ...BlockExecutorOption,
) *BlockExecutor {
	res := &BlockExecutor{
		store:    stateStore,
		proxyApp: proxyApp,
		eventBus: types.NopEventBus{},
		mempool:  mempool,
		evpool:   evpool,
		logger:   logger,
		metrics:  NopMetrics(),
	}

	for _, option := range options {
		option(res)
	}

	return res
}

func (blockExec *BlockExecutor) Store() Store {
	return blockExec.store
}

// SetEventBus - sets the event bus for publishing block related events.
// If not called, it defaults to types.NopEventBus.
func (blockExec *BlockExecutor) SetEventBus(eventBus types.BlockEventPublisher) {
	blockExec.eventBus = eventBus
}

// CreateProposalBlock calls state.MakeBlock with evidence from the evpool
// and txs from the mempool. The max bytes must be big enough to fit the commit.
// Up to 1/10th of the block space is allcoated for maximum sized evidence.
// The rest is given to txs, up to the max gas.
func (blockExec *BlockExecutor) CreateProposalBlock(
	height int64,
	state State, commit *types.Commit,
	proposerAddr []byte,
) (*types.Block, *types.PartSet) {

	maxBytes := state.ConsensusParams.Block.MaxBytes
	maxGas := state.ConsensusParams.Block.MaxGas

	evidence, evSize := blockExec.evpool.PendingEvidence(state.ConsensusParams.Evidence.MaxBytes)

	// Fetch a limited amount of valid txs
	maxDataBytes := types.MaxDataBytes(maxBytes, evSize, state.Validators.Size())
<<<<<<< HEAD
=======

	txs := blockExec.mempool.ReapMaxBytesMaxGas(maxDataBytes, maxGas)
>>>>>>> 1547a7e6

	// TODO(ismail): reaping the mempool has to happen in relation to a max
	// allowed square size instead of (only) Gas / bytes
	// maybe the mempool actually should track things separately
	// meaning that CheckTx should already do the mapping:
	// Tx -> Txs, Message
	// https://github.com/lazyledger/lazyledger-core/issues/77
	txs := blockExec.mempool.ReapMaxBytesMaxGas(maxDataBytes, maxGas)
	// TODO(ismail):
	//  1. get those intermediate state roots & messages either from the
	//     mempool or from the abci-app
	//  1.1 at this point we should now the square / block size:
	//      https://github.com/lazyledger/lazyledger-specs/blob/53e5f350838f1e0785ad670704bf91dac2f4f5a3/specs/block_proposer.md#deciding-on-a-block-size
	//      Here, we instead assume a fixed (max) square size instead.
	//  2. feed them into MakeBlock below:
	return state.MakeBlock(height, txs, evidence, nil, nil, commit, proposerAddr)
}

// ValidateBlock validates the given block against the given state.
// If the block is invalid, it returns an error.
// Validation does not mutate state, but does require historical information from the stateDB,
// ie. to verify evidence from a validator at an old height.
func (blockExec *BlockExecutor) ValidateBlock(state State, block *types.Block) error {
	err := validateBlock(state, block)
	if err != nil {
		return err
	}
	return blockExec.evpool.CheckEvidence(block.Evidence.Evidence)
}

// ApplyBlock validates the block against the state, executes it against the app,
// fires the relevant events, commits the app, and saves the new state and responses.
// It returns the new state and the block height to retain (pruning older blocks).
// It's the only function that needs to be called
// from outside this package to process and commit an entire block.
// It takes a blockID to avoid recomputing the parts hash.
func (blockExec *BlockExecutor) ApplyBlock(
	state State, blockID types.BlockID, block *types.Block,
) (State, int64, error) {

	if err := validateBlock(state, block); err != nil {
		return state, 0, ErrInvalidBlock(err)
	}

	startTime := time.Now().UnixNano()
	abciResponses, err := execBlockOnProxyApp(blockExec.logger, blockExec.proxyApp, block,
		blockExec.store, state.InitialHeight)
	endTime := time.Now().UnixNano()
	blockExec.metrics.BlockProcessingTime.Observe(float64(endTime-startTime) / 1000000)
	if err != nil {
		return state, 0, ErrProxyAppConn(err)
	}

	fail.Fail() // XXX

	// Save the results before we commit.
	if err := blockExec.store.SaveABCIResponses(block.Height, abciResponses); err != nil {
		return state, 0, err
	}

	fail.Fail() // XXX

	// validate the validator updates and convert to tendermint types
	abciValUpdates := abciResponses.EndBlock.ValidatorUpdates
	err = validateValidatorUpdates(abciValUpdates, state.ConsensusParams.Validator)
	if err != nil {
		return state, 0, fmt.Errorf("error in validator updates: %v", err)
	}
	validatorUpdates, err := types.PB2TM.ValidatorUpdates(abciValUpdates)
	if err != nil {
		return state, 0, err
	}
	if len(validatorUpdates) > 0 {
		blockExec.logger.Info("Updates to validators", "updates", types.ValidatorListString(validatorUpdates))
	}

	// Update the state with the block and responses.
	state, err = updateState(state, blockID, &block.Header, abciResponses, validatorUpdates)
	if err != nil {
		return state, 0, fmt.Errorf("commit failed for application: %v", err)
	}

	// Lock mempool, commit app state, update mempoool.
	appHash, retainHeight, err := blockExec.Commit(state, block, abciResponses.DeliverTxs)
	if err != nil {
		return state, 0, fmt.Errorf("commit failed for application: %v", err)
	}

	// Update evpool with the latest state.
	blockExec.evpool.Update(state, block.Evidence.Evidence)

	fail.Fail() // XXX

	// Update the app hash and save the state.
	state.AppHash = appHash
	if err := blockExec.store.Save(state); err != nil {
		return state, 0, err
	}

	fail.Fail() // XXX

	// Events are fired after everything else.
	// NOTE: if we crash between Commit and Save, events wont be fired during replay
	fireEvents(blockExec.logger, blockExec.eventBus, block, abciResponses, validatorUpdates)

	return state, retainHeight, nil
}

// Commit locks the mempool, runs the ABCI Commit message, and updates the
// mempool.
// It returns the result of calling abci.Commit (the AppHash) and the height to retain (if any).
// The Mempool must be locked during commit and update because state is
// typically reset on Commit and old txs must be replayed against committed
// state before new txs are run in the mempool, lest they be invalid.
func (blockExec *BlockExecutor) Commit(
	state State,
	block *types.Block,
	deliverTxResponses []*abci.ResponseDeliverTx,
) ([]byte, int64, error) {
	blockExec.mempool.Lock()
	defer blockExec.mempool.Unlock()

	// while mempool is Locked, flush to ensure all async requests have completed
	// in the ABCI app before Commit.
	err := blockExec.mempool.FlushAppConn()
	if err != nil {
		blockExec.logger.Error("Client error during mempool.FlushAppConn", "err", err)
		return nil, 0, err
	}

	// Commit block, get hash back
	res, err := blockExec.proxyApp.CommitSync(context.Background())
	if err != nil {
		blockExec.logger.Error(
			"Client error during proxyAppConn.CommitSync",
			"err", err,
		)
		return nil, 0, err
	}
	// ResponseCommit has no error code - just data

	blockExec.logger.Info(
		"Committed state",
		"height", block.Height,
		"txs", len(block.Txs),
		"appHash", fmt.Sprintf("%X", res.Data),
	)

	// Update mempool.
	err = blockExec.mempool.Update(
		block.Height,
		block.Txs,
		deliverTxResponses,
		TxPreCheck(state),
		TxPostCheck(state),
	)

	return res.Data, res.RetainHeight, err
}

//---------------------------------------------------------
// Helper functions for executing blocks and updating state

// Executes block's transactions on proxyAppConn.
// Returns a list of transaction results and updates to the validator set
func execBlockOnProxyApp(
	logger log.Logger,
	proxyAppConn proxy.AppConnConsensus,
	block *types.Block,
	store Store,
	initialHeight int64,
) (*tmstate.ABCIResponses, error) {
	var validTxs, invalidTxs = 0, 0

	txIndex := 0
	abciResponses := new(tmstate.ABCIResponses)
	dtxs := make([]*abci.ResponseDeliverTx, len(block.Txs))
	abciResponses.DeliverTxs = dtxs

	// Execute transactions and get hash.
	proxyCb := func(req *abci.Request, res *abci.Response) {
		if r, ok := res.Value.(*abci.Response_DeliverTx); ok {
			// TODO: make use of res.Log
			// TODO: make use of this info
			// Blocks may include invalid txs.
			txRes := r.DeliverTx
			if txRes.Code == abci.CodeTypeOK {
				validTxs++
			} else {
				logger.Debug("Invalid tx", "code", txRes.Code, "log", txRes.Log)
				invalidTxs++
			}
			abciResponses.DeliverTxs[txIndex] = txRes
			txIndex++
		}
	}
	proxyAppConn.SetResponseCallback(proxyCb)

	commitInfo := getBeginBlockValidatorInfo(block, store, initialHeight)

	byzVals := make([]abci.Evidence, 0)
	for _, evidence := range block.Evidence.Evidence {
		byzVals = append(byzVals, evidence.ABCI()...)
	}

	ctx := context.Background()

	// Begin block
	var err error
	pbh := block.Header.ToProto()
	if pbh == nil {
		return nil, errors.New("nil header")
	}
	abciResponses.BeginBlock, err = proxyAppConn.BeginBlockSync(
		ctx,
		abci.RequestBeginBlock{
			Hash:                block.Hash(),
			Header:              *pbh,
			LastCommitInfo:      commitInfo,
			ByzantineValidators: byzVals,
		})
	if err != nil {
		logger.Error("Error in proxyAppConn.BeginBlock", "err", err)
		return nil, err
	}

	// Run txs of block.
	for _, tx := range block.Txs {
		_, err = proxyAppConn.DeliverTxAsync(ctx, abci.RequestDeliverTx{Tx: tx})
		if err != nil {
			return nil, err
		}
	}

	// End block.
	abciResponses.EndBlock, err = proxyAppConn.EndBlockSync(ctx, abci.RequestEndBlock{Height: block.Height})
	if err != nil {
		logger.Error("Error in proxyAppConn.EndBlock", "err", err)
		return nil, err
	}

	logger.Info("Executed block", "height", block.Height, "validTxs", validTxs, "invalidTxs", invalidTxs)

	return abciResponses, nil
}

func getBeginBlockValidatorInfo(block *types.Block, store Store,
	initialHeight int64) abci.LastCommitInfo {
	voteInfos := make([]abci.VoteInfo, block.LastCommit.Size())
	// Initial block -> LastCommitInfo.Votes are empty.
	// Remember that the first LastCommit is intentionally empty, so it makes
	// sense for LastCommitInfo.Votes to also be empty.
	if block.Height > initialHeight {
		lastValSet, err := store.LoadValidators(block.Height - 1)
		if err != nil {
			panic(err)
		}

		// Sanity check that commit size matches validator set size - only applies
		// after first block.
		var (
			commitSize = block.LastCommit.Size()
			valSetLen  = len(lastValSet.Validators)
		)
		if commitSize != valSetLen {
			panic(fmt.Sprintf("commit size (%d) doesn't match valset length (%d) at height %d\n\n%v\n\n%v",
				commitSize, valSetLen, block.Height, block.LastCommit.Signatures, lastValSet.Validators))
		}

		for i, val := range lastValSet.Validators {
			commitSig := block.LastCommit.Signatures[i]
			voteInfos[i] = abci.VoteInfo{
				Validator:       types.TM2PB.Validator(val),
				SignedLastBlock: !commitSig.Absent(),
			}
		}
	}

	return abci.LastCommitInfo{
		Round: block.LastCommit.Round,
		Votes: voteInfos,
	}
}

func validateValidatorUpdates(abciUpdates []abci.ValidatorUpdate,
	params tmproto.ValidatorParams) error {
	for _, valUpdate := range abciUpdates {
		if valUpdate.GetPower() < 0 {
			return fmt.Errorf("voting power can't be negative %v", valUpdate)
		} else if valUpdate.GetPower() == 0 {
			// continue, since this is deleting the validator, and thus there is no
			// pubkey to check
			continue
		}

		// Check if validator's pubkey matches an ABCI type in the consensus params
		pk, err := cryptoenc.PubKeyFromProto(valUpdate.PubKey)
		if err != nil {
			return err
		}

		if !types.IsValidPubkeyType(params, pk.Type()) {
			return fmt.Errorf("validator %v is using pubkey %s, which is unsupported for consensus",
				valUpdate, pk.Type())
		}
	}
	return nil
}

// updateState returns a new State updated according to the header and responses.
func updateState(
	state State,
	blockID types.BlockID,
	header *types.Header,
	abciResponses *tmstate.ABCIResponses,
	validatorUpdates []*types.Validator,
) (State, error) {

	// Copy the valset so we can apply changes from EndBlock
	// and update s.LastValidators and s.Validators.
	nValSet := state.NextValidators.Copy()

	// Update the validator set with the latest abciResponses.
	lastHeightValsChanged := state.LastHeightValidatorsChanged
	if len(validatorUpdates) > 0 {
		err := nValSet.UpdateWithChangeSet(validatorUpdates)
		if err != nil {
			return state, fmt.Errorf("error changing validator set: %v", err)
		}
		// Change results from this height but only applies to the next next height.
		lastHeightValsChanged = header.Height + 1 + 1
	}

	// Update validator proposer priority and set state variables.
	nValSet.IncrementProposerPriority(1)

	// Update the params with the latest abciResponses.
	nextParams := state.ConsensusParams
	lastHeightParamsChanged := state.LastHeightConsensusParamsChanged
	if abciResponses.EndBlock.ConsensusParamUpdates != nil {
		// NOTE: must not mutate s.ConsensusParams
		nextParams = types.UpdateConsensusParams(state.ConsensusParams, abciResponses.EndBlock.ConsensusParamUpdates)
		err := types.ValidateConsensusParams(nextParams)
		if err != nil {
			return state, fmt.Errorf("error updating consensus params: %v", err)
		}

		state.Version.Consensus.App = nextParams.Version.AppVersion

		// Change results from this height but only applies to the next height.
		lastHeightParamsChanged = header.Height + 1
	}

	nextVersion := state.Version

	// NOTE: the AppHash has not been populated.
	// It will be filled on state.Save.
	return State{
		Version:                          nextVersion,
		ChainID:                          state.ChainID,
		InitialHeight:                    state.InitialHeight,
		LastBlockHeight:                  header.Height,
		LastBlockID:                      blockID,
		LastBlockTime:                    header.Time,
		NextValidators:                   nValSet,
		Validators:                       state.NextValidators.Copy(),
		LastValidators:                   state.Validators.Copy(),
		LastHeightValidatorsChanged:      lastHeightValsChanged,
		ConsensusParams:                  nextParams,
		LastHeightConsensusParamsChanged: lastHeightParamsChanged,
		LastResultsHash:                  ABCIResponsesResultsHash(abciResponses),
		AppHash:                          nil,
	}, nil
}

// Fire NewBlock, NewBlockHeader.
// Fire TxEvent for every tx.
// NOTE: if Tendermint crashes before commit, some or all of these events may be published again.
func fireEvents(
	logger log.Logger,
	eventBus types.BlockEventPublisher,
	block *types.Block,
	abciResponses *tmstate.ABCIResponses,
	validatorUpdates []*types.Validator,
) {
	if err := eventBus.PublishEventNewBlock(types.EventDataNewBlock{
		Block:            block,
		ResultBeginBlock: *abciResponses.BeginBlock,
		ResultEndBlock:   *abciResponses.EndBlock,
	}); err != nil {
		logger.Error("Error publishing new block", "err", err)
	}
	if err := eventBus.PublishEventNewBlockHeader(types.EventDataNewBlockHeader{
		Header:           block.Header,
		NumTxs:           int64(len(block.Txs)),
		ResultBeginBlock: *abciResponses.BeginBlock,
		ResultEndBlock:   *abciResponses.EndBlock,
	}); err != nil {
		logger.Error("Error publishing new block header", "err", err)
	}

	if len(block.Evidence.Evidence) != 0 {
		for _, ev := range block.Evidence.Evidence {
			if err := eventBus.PublishEventNewEvidence(types.EventDataNewEvidence{
				Evidence: ev,
				Height:   block.Height,
			}); err != nil {
				logger.Error("Error publishing new evidence", "err", err)
			}
		}
	}

	for i, tx := range block.Data.Txs {
		if err := eventBus.PublishEventTx(types.EventDataTx{TxResult: abci.TxResult{
			Height: block.Height,
			Index:  uint32(i),
			Tx:     tx,
			Result: *(abciResponses.DeliverTxs[i]),
		}}); err != nil {
			logger.Error("Error publishing event TX", "err", err)
		}
	}

	if len(validatorUpdates) > 0 {
		if err := eventBus.PublishEventValidatorSetUpdates(
			types.EventDataValidatorSetUpdates{ValidatorUpdates: validatorUpdates}); err != nil {
			logger.Error("Error publishing event", "err", err)
		}
	}
}

//----------------------------------------------------------------------------------------------------
// Execute block without state. TODO: eliminate

// ExecCommitBlock executes and commits a block on the proxyApp without validating or mutating the state.
// It returns the application root hash (result of abci.Commit).
func ExecCommitBlock(
	appConnConsensus proxy.AppConnConsensus,
	block *types.Block,
	logger log.Logger,
	store Store,
	initialHeight int64,
) ([]byte, error) {
	_, err := execBlockOnProxyApp(logger, appConnConsensus, block, store, initialHeight)
	if err != nil {
		logger.Error("Error executing block on proxy app", "height", block.Height, "err", err)
		return nil, err
	}
	// Commit block, get hash back
	res, err := appConnConsensus.CommitSync(context.Background())
	if err != nil {
		logger.Error("Client error during proxyAppConn.CommitSync", "err", res)
		return nil, err
	}
	// ResponseCommit has no error or log, just data
	return res.Data, nil
}<|MERGE_RESOLUTION|>--- conflicted
+++ resolved
@@ -105,11 +105,6 @@
 
 	// Fetch a limited amount of valid txs
 	maxDataBytes := types.MaxDataBytes(maxBytes, evSize, state.Validators.Size())
-<<<<<<< HEAD
-=======
-
-	txs := blockExec.mempool.ReapMaxBytesMaxGas(maxDataBytes, maxGas)
->>>>>>> 1547a7e6
 
 	// TODO(ismail): reaping the mempool has to happen in relation to a max
 	// allowed square size instead of (only) Gas / bytes
