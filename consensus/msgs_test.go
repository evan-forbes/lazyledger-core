--- conflicted
+++ resolved
@@ -27,7 +27,7 @@
 		Hash:  tmrand.Bytes(32),
 	}
 	pbPsh := psh.ToProto()
-	roots, err := types.NmtRootsFromBytes([][]byte{tmrand.Bytes(2*types.NamespaceSize + tmhash.Size)})
+	roots, err := types.NmtRootsFromBytes([][]byte{tmrand.Bytes(2*consts.NamespaceSize + tmhash.Size)})
 	require.NoError(t, err)
 	dah := &types.DataAvailabilityHeader{
 		RowsRoots:   roots,
@@ -56,11 +56,6 @@
 	pbParts, err := parts.ToProto()
 	require.NoError(t, err)
 
-<<<<<<< HEAD
-=======
-	roots, err := types.NmtRootsFromBytes([][]byte{tmrand.Bytes(2*consts.NamespaceSize + tmhash.Size)})
-	require.NoError(t, err)
->>>>>>> 280cc82d
 	proposal := types.Proposal{
 		Type:      tmproto.ProposalType,
 		Height:    1,
